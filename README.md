--- conflicted
+++ resolved
@@ -18,13 +18,8 @@
 - [x] `nil`
 - [ ] Strings (unsupported `\uNNNN` unicode sequences)
 - [x] Characters
-<<<<<<< HEAD
 - [x] Built-in tagged elements (`#inst` and `#uuid`)
-- [ ] Comments (not implemented)
-=======
-- [ ] Built-in tagged elements (not implemented)
 - [x] Comments
->>>>>>> d1a77edd
 
 ## Usage
 
